--- conflicted
+++ resolved
@@ -12,10 +12,7 @@
 // stores a issue/PR with frecency stats
 type entryWithStats struct {
 	Entry api.Issue
-<<<<<<< HEAD
 	IsPR  bool
-=======
->>>>>>> 848c8ce1
 	Stats countEntry
 }
 
@@ -24,12 +21,8 @@
 	Count      int
 }
 
-<<<<<<< HEAD
 // update the frecency stats of an entry
 func updateEntry(db *sql.DB, repoName string, updated entryWithStats) error {
-=======
-func updateEntry(db *sql.DB, updated *entryWithStats, repoName string) error {
->>>>>>> 848c8ce1
 	tx, err := db.Begin()
 	if err != nil {
 		return err
@@ -50,15 +43,9 @@
 	return nil
 }
 
-<<<<<<< HEAD
 func insertEntry(db *sql.DB, repoName string, entry entryWithStats, isPR bool) error {
 	// insert the repo if it doesn't exist yet
 	exists, err := repoExists(db, repoName)
-=======
-func insertEntry(db *sql.DB, repoName string, entry *entryWithStats, isPR bool) error {
-	// insert the repo if it doesn't exist yet
-	repoExists, err := repoExists(db, repoName)
->>>>>>> 848c8ce1
 	if err != nil {
 		return err
 	}
@@ -72,10 +59,7 @@
 	if err != nil {
 		return err
 	}
-<<<<<<< HEAD
-
-=======
->>>>>>> 848c8ce1
+
 	stmt, err := tx.Prepare("INSERT INTO issues(title,number,count,lastAccess,repo,isPR) values(?,?,?,?,?,?)")
 	if err != nil {
 		tx.Rollback()
@@ -89,13 +73,8 @@
 		entry.Stats.Count,
 		entry.Stats.LastAccess.Unix(),
 		repoName,
-<<<<<<< HEAD
-		isPR,
-	)
-
-=======
 		isPR)
->>>>>>> 848c8ce1
+
 	if err != nil {
 		tx.Rollback()
 		return err
@@ -154,19 +133,12 @@
 	defer rows.Close()
 	entries := []entryWithStats{}
 	for rows.Next() {
-<<<<<<< HEAD
 		entry := entryWithStats{IsPR: isPR, Stats: countEntry{}}
 		var unixTime int64
 		if err := rows.Scan(&entry.Entry.Number, &unixTime, &entry.Stats.Count, &entry.Entry.Title); err != nil {
-=======
-		var entry entryWithStats
-		var lastAccess int64
-		err := rows.Scan(&entry.Entry.Number, &lastAccess, &entry.Stats.Count, &entry.Entry.Title)
-		if err != nil {
->>>>>>> 848c8ce1
 			return nil, err
 		}
-		entry.Stats.LastAccess = time.Unix(lastAccess, 0)
+		entry.Stats.LastAccess = time.Unix(unixTime, 0)
 		entries = append(entries, entry)
 	}
 	return entries, nil
