--- conflicted
+++ resolved
@@ -41,11 +41,8 @@
 	Remotes    func() (context.Remotes, error)
 	Branch     func() (string, error)
 	Browser    browser
-<<<<<<< HEAD
 	Git        gitClient
-=======
 	Finder     shared.PRFinder
->>>>>>> 4d20aa78
 
 	TitleProvided bool
 	BodyProvided  bool
