--- conflicted
+++ resolved
@@ -76,22 +76,15 @@
 		return s, ""
 	}
 
-	// Parse service:password@host:port.
+	// Parse service:token@host:port.
 	serviceToken, hostPort := cut(config, "@")
 	service, token := cut(serviceToken, ":")
 	host, port := cut(hostPort, ":")
 	portI, err := strconv.Atoi(port)
 	if err != nil {
-		log.Fatalf("invalid lightstep configuration: %s", config)
+		log.Fatalf("invalid Lightstep configuration: %s", config)
 	}
 
-<<<<<<< HEAD
-=======
-	// View at https://app.lightstep.com/github-prod/service-directory/ghcs/deployments
-	// --lightstep=ghcs:dhhPgaoavzIHz3tJMnj3Oz88Md2VC4HpwcZ8mpoWwwuOwcfU3x+K70lLhJJAXsk63T3bWfPXGgrAwTMQxLY=@lightstep-collector.service.iad.github.net:443
-	// From https://app.lightstep.com/github-prod/project ghcs
-
->>>>>>> cbbfafee
 	opentracing.SetGlobalTracer(lightstep.NewTracer(lightstep.Options{
 		AccessToken: token,
 		Collector: lightstep.Endpoint{
