package main

import (
	"context"
	"errors"
	"fmt"
	"os"
	"strings"
<<<<<<< HEAD
	"time"
=======
	"sync"
>>>>>>> 6ac8a0ad

	"github.com/AlecAivazis/survey/v2"
	"github.com/github/ghcs/cmd/ghcs/output"
	"github.com/github/ghcs/internal/api"
	"github.com/spf13/cobra"
)

var now func() time.Time = time.Now

func newDeleteCmd() *cobra.Command {
	var (
		codespace         string
		allCodespaces     bool
		repo              string
		force             bool
		keepThresholdDays int
	)

	log := output.NewLogger(os.Stdout, os.Stderr, false)
	deleteCmd := &cobra.Command{
		Use:   "delete",
		Short: "Delete a codespace",
		RunE: func(cmd *cobra.Command, args []string) error {
			switch {
			case allCodespaces && repo != "":
				return errors.New("both --all and --repo is not supported")
			case allCodespaces:
				return deleteAll(log, force, keepThresholdDays)
			case repo != "":
				return deleteByRepo(log, repo, force)
			default:
				return delete_(log, codespace, force)
			}
		},
	}

	deleteCmd.Flags().StringVarP(&codespace, "codespace", "c", "", "Name of the codespace")
	deleteCmd.Flags().BoolVar(&allCodespaces, "all", false, "Delete all codespaces")
	deleteCmd.Flags().StringVarP(&repo, "repo", "r", "", "Delete all codespaces for a repository")
	deleteCmd.Flags().BoolVarP(&force, "force", "f", false, "Delete codespaces with unsaved changes without confirmation")
	deleteCmd.Flags().IntVar(&keepThresholdDays, "days", 0, "Minimum number of days since the codespace was created")

	return deleteCmd
}

func init() {
	rootCmd.AddCommand(newDeleteCmd())
}

func delete_(log *output.Logger, codespaceName string, force bool) error {
	apiClient := api.New(os.Getenv("GITHUB_TOKEN"))
	ctx := context.Background()

	user, err := apiClient.GetUser(ctx)
	if err != nil {
		return fmt.Errorf("error getting user: %w", err)
	}

	codespace, token, err := getOrChooseCodespace(ctx, apiClient, user, codespaceName)
	if err != nil {
		return fmt.Errorf("get or choose codespace: %w", err)
	}

	confirmed, err := confirmDeletion(codespace, force)
	if err != nil {
		return fmt.Errorf("deletion could not be confirmed: %w", err)
	}

	if !confirmed {
		return nil
	}

	if err := apiClient.DeleteCodespace(ctx, user, token, codespace.Name); err != nil {
		return fmt.Errorf("error deleting codespace: %w", err)
	}

	log.Println("Codespace deleted.")

	return list(&listOptions{})
}

func deleteAll(log *output.Logger, force bool, keepThresholdDays int) error {
	apiClient := api.New(os.Getenv("GITHUB_TOKEN"))
	ctx := context.Background()

	user, err := apiClient.GetUser(ctx)
	if err != nil {
		return fmt.Errorf("error getting user: %w", err)
	}

	codespaces, err := apiClient.ListCodespaces(ctx, user)
	if err != nil {
		return fmt.Errorf("error getting codespaces: %w", err)
	}

	codespacesToDelete, err := filterCodespacesToDelete(codespaces, keepThresholdDays)
	if err != nil {
		return err
	}

	for _, c := range codespacesToDelete {
		confirmed, err := confirmDeletion(c, force)
		if err != nil {
			return fmt.Errorf("deletion could not be confirmed: %w", err)
		}

		if !confirmed {
			continue
		}

		token, err := apiClient.GetCodespaceToken(ctx, user.Login, c.Name)
		if err != nil {
			return fmt.Errorf("error getting codespace token: %w", err)
		}

		if err := apiClient.DeleteCodespace(ctx, user, token, c.Name); err != nil {
			return fmt.Errorf("error deleting codespace: %w", err)
		}

		log.Printf("Codespace deleted: %s\n", c.Name)
	}

	return list(&listOptions{})
}

func deleteByRepo(log *output.Logger, repo string, force bool) error {
	apiClient := api.New(os.Getenv("GITHUB_TOKEN"))
	ctx := context.Background()

	user, err := apiClient.GetUser(ctx)
	if err != nil {
		return fmt.Errorf("error getting user: %w", err)
	}

	codespaces, err := apiClient.ListCodespaces(ctx, user)
	if err != nil {
		return fmt.Errorf("error getting codespaces: %w", err)
	}

	delete := func(name string) error {
		token, err := apiClient.GetCodespaceToken(ctx, user.Login, name)
		if err != nil {
			return fmt.Errorf("error getting codespace token: %w", err)
		}

		if err := apiClient.DeleteCodespace(ctx, user, token, name); err != nil {
			return fmt.Errorf("error deleting codespace: %w", err)
		}

		return nil
	}

	// Perform deletions in parallel, for performance,
	// and to ensure all are attempted even if any one fails.
	var (
		found bool
		mu    sync.Mutex // guards errs, logger
		errs  []error
		wg    sync.WaitGroup
	)
	for _, c := range codespaces {
		if !strings.EqualFold(c.RepositoryNWO, repo) {
			continue
		}
		found = true
		c := c
		wg.Add(1)
		go func() {
			defer wg.Done()
			err := delete(c.Name)
			mu.Lock()
			defer mu.Unlock()
			if err != nil {
				errs = append(errs, err)
			} else {
				log.Printf("Codespace deleted: %s\n", c.Name)
			}
		}()
	}
	if !found {
		return fmt.Errorf("no codespace was found for repository: %s", repo)
	}
	wg.Wait()

	// Return first error, plus count of others.
	if errs != nil {
		err := errs[0]
		if others := len(errs) - 1; others > 0 {
			err = fmt.Errorf("%w (+%d more)", err, others)
		}
		return err
	}

	return list(&listOptions{})
}

func confirmDeletion(codespace *api.Codespace, force bool) (bool, error) {
	gs := codespace.Environment.GitStatus
	hasUnsavedChanges := gs.HasUncommitedChanges || gs.HasUnpushedChanges
	if force || !hasUnsavedChanges {
		return true, nil
	}
	if !hasTTY {
		return false, fmt.Errorf("codespace %s has unsaved changes (use --force to override)", codespace.Name)
	}

	var confirmed struct {
		Confirmed bool
	}
	q := []*survey.Question{
		{
			Name: "confirmed",
			Prompt: &survey.Confirm{
				Message: fmt.Sprintf("Codespace %s has unsaved changes. OK to delete?", codespace.Name),
			},
		},
	}
	if err := ask(q, &confirmed); err != nil {
		return false, fmt.Errorf("failed to prompt: %w", err)
	}

	return confirmed.Confirmed, nil
}

func filterCodespacesToDelete(codespaces []*api.Codespace, keepThresholdDays int) ([]*api.Codespace, error) {
	if keepThresholdDays < 0 {
		return nil, fmt.Errorf("invalid value for threshold: %d", keepThresholdDays)
	}
	codespacesToDelete := []*api.Codespace{}
	for _, codespace := range codespaces {
		// get a date from a string representation
		t, err := time.Parse(time.RFC3339, codespace.LastUsedAt)
		if err != nil {
			return nil, fmt.Errorf("error parsing last used at date: %w", err)
		}
		if t.Before(now().AddDate(0, 0, -keepThresholdDays)) && codespace.Environment.State == "Shutdown" {
			codespacesToDelete = append(codespacesToDelete, codespace)
		}
	}
	return codespacesToDelete, nil
}<|MERGE_RESOLUTION|>--- conflicted
+++ resolved
@@ -6,11 +6,8 @@
 	"fmt"
 	"os"
 	"strings"
-<<<<<<< HEAD
+	"sync"
 	"time"
-=======
-	"sync"
->>>>>>> 6ac8a0ad
 
 	"github.com/AlecAivazis/survey/v2"
 	"github.com/github/ghcs/cmd/ghcs/output"
