package api

import (
	"bytes"
	"encoding/json"
	"fmt"
	"io/ioutil"
	"net/http"
	"os"
	"os/user"
	"regexp"

	"github.com/github/gh-cli/version"
)

type graphQLResponse struct {
	Data   interface{}
	Errors []struct {
		Message string
	}
}

/*
GraphQL: Declared as an external variable so it can be mocked in tests

type repoResponse struct {
	Repository struct {
		CreatedAt string
	}
}

query := `query {
	repository(owner: "golang", name: "go") {
		createdAt
	}
}`

variables := map[string]string{}

var resp repoResponse
err := graphql(query, map[string]string{}, &resp)
if err != nil {
	panic(err)
}

fmt.Printf("%+v\n", resp)
*/
<<<<<<< HEAD
var GraphQL = func(query string, variables map[string]string, v interface{}) error {
=======
func graphQL(query string, variables map[string]string, data interface{}) error {
>>>>>>> 1009ad55
	url := "https://api.github.com/graphql"
	reqBody, err := json.Marshal(map[string]interface{}{"query": query, "variables": variables})
	if err != nil {
		return err
	}

	req, err := http.NewRequest("POST", url, bytes.NewBuffer(reqBody))
	if err != nil {
		return err
	}

	token, err := getToken()
	if err != nil {
		return err
	}

	req.Header.Set("Authorization", "token "+token)
	req.Header.Set("Content-Type", "application/json; charset=utf-8")
	req.Header.Set("User-Agent", "GitHub CLI "+version.Version)

	debugRequest(req, string(reqBody))

	client := &http.Client{}
	resp, err := client.Do(req)
	if err != nil {
		return err
	}
	defer resp.Body.Close()

	body, err := ioutil.ReadAll(resp.Body)
	if err != nil {
		return err
	}

	debugResponse(resp, string(body))
	return handleResponse(resp, body, data)
}

func handleResponse(resp *http.Response, body []byte, data interface{}) error {
	success := resp.StatusCode >= 200 && resp.StatusCode < 300

	if !success {
		return handleHTTPError(resp, body)
	}

	gr := &graphQLResponse{Data: data}
	err := json.Unmarshal(body, &gr)
	if err != nil {
		return err
	}

	if len(gr.Errors) > 0 {
		errorMessages := gr.Errors[0].Message
		for _, e := range gr.Errors[1:] {
			errorMessages += ", " + e.Message
		}
		return fmt.Errorf("graphql error: '%s'", errorMessages)
	}
	return nil

}

func handleHTTPError(resp *http.Response, body []byte) error {
	var message string
	var parsedBody struct {
		Message string `json:"message"`
	}
	err := json.Unmarshal(body, &parsedBody)
	if err != nil {
		message = string(body)
	} else {
		message = parsedBody.Message
	}

	return fmt.Errorf("http error, '%s' failed (%d): '%s'", resp.Request.URL, resp.StatusCode, message)
}

func debugRequest(req *http.Request, body string) {
	if _, ok := os.LookupEnv("DEBUG"); !ok {
		return
	}

	fmt.Printf("DEBUG: GraphQL request to %s:\n %s\n\n", req.URL, body)
}

func debugResponse(resp *http.Response, body string) {
	if _, ok := os.LookupEnv("DEBUG"); !ok {
		return
	}

	fmt.Printf("DEBUG: GraphQL response:\n%+v\n\n%s\n\n", resp, body)
}

// TODO: Everything below this line will be removed when Nate's context work is complete
func getToken() (string, error) {
	usr, err := user.Current()
	if err != nil {
		return "", err
	}

	content, err := ioutil.ReadFile(usr.HomeDir + "/.config/hub")
	if err != nil {
		return "", err
	}

	r := regexp.MustCompile(`oauth_token: (\w+)`)
	token := r.FindStringSubmatch(string(content))
	return token[1], nil
}<|MERGE_RESOLUTION|>--- conflicted
+++ resolved
@@ -45,11 +45,7 @@
 
 fmt.Printf("%+v\n", resp)
 */
-<<<<<<< HEAD
-var GraphQL = func(query string, variables map[string]string, v interface{}) error {
-=======
-func graphQL(query string, variables map[string]string, data interface{}) error {
->>>>>>> 1009ad55
+var GraphQL = func(query string, variables map[string]string, data interface{}) error {
 	url := "https://api.github.com/graphql"
 	reqBody, err := json.Marshal(map[string]interface{}{"query": query, "variables": variables})
 	if err != nil {
